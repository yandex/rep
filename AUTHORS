The following authors have created the source code of "Reproducible Experiment Platform"
published and distributed by YANDEX LLC as the owner:

- Tatiana Likhomanenko
- Alexey Rogozhnikov
- Alexander Baranov
- Mikhail Hushchyn
- Nikita Kazeev
- Egor Khairullin
- Konstantin Nikitin
- Andrey Ustyuzhanin
<<<<<<< HEAD
- Artem Zhirokhov
- Vlad Sterzhanov
- Alexey Berdnikov
- Lisa Ignatyeva
=======

The following authors have licensed their contributions to YANDEX LLC and everyone who
uses "Reproducible Experiment Platform" under the licensing terms detailed in LICENSE
available at LICENSE file:
>>>>>>> aeb6374c
<|MERGE_RESOLUTION|>--- conflicted
+++ resolved
@@ -9,14 +9,12 @@
 - Egor Khairullin
 - Konstantin Nikitin
 - Andrey Ustyuzhanin
-<<<<<<< HEAD
+
+The following authors have licensed their contributions to YANDEX LLC and everyone who
+uses "Reproducible Experiment Platform" under the licensing terms detailed in LICENSE
+available at LICENSE file:
+
 - Artem Zhirokhov
 - Vlad Sterzhanov
 - Alexey Berdnikov
 - Lisa Ignatyeva
-=======
-
-The following authors have licensed their contributions to YANDEX LLC and everyone who
-uses "Reproducible Experiment Platform" under the licensing terms detailed in LICENSE
-available at LICENSE file:
->>>>>>> aeb6374c
