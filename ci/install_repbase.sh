#!/bin/bash
# installing REP environment with miniconda
# Usage: $0 [PYTHON_MAJOR_VERSION=2]
# e.g. for python 3: $0 3

set +x

PORT_JUPYTER='8888'

# define a function to print error before exiting
function halt {
  echo -e $*
  exit 1
}

PYTHON_MAJOR_VERSION=2
if [ -n "$1" ]; then
    PYTHON_MAJOR_VERSION=$1
fi
# when testing on travis, we use travis variable
if [ -n "$TRAVIS_PYTHON_VERSION" ] ; then
    PYTHON_MAJOR_VERSION=${TRAVIS_PYTHON_VERSION:0:1}
fi
REP_ENV_NAME="rep_py${PYTHON_MAJOR_VERSION}"

# checking that system has apt-get
if which apt-get > /dev/null; then
    sudo apt-get update
    sudo apt-get install -y  \
        build-essential \
        libatlas-base-dev \
        liblapack-dev \
        libffi-dev \
        gfortran \
        git \
        libxft-dev \
        libxpm-dev \
        wget \
        telnet \
        curl
    # cleaning everything we can
    sudo apt-get clean
    sudo apt-get autoclean
    sudo apt-get autoremove
fi

<<<<<<< HEAD
=======

>>>>>>> 2f9ff3a8
# matplotlib and ROOT both using DISPLAY environment variable
# changing matplotlib configuration file to avoid conflict
mkdir -p $HOME/.config/matplotlib && echo 'backend: agg' > $HOME/.config/matplotlib/matplotlibrc

# exit existing environments
[ -n "$VIRTUAL_ENV" ] && deactivate
[ -n "$CONDA_ENV_PATH" ] && source deactivate

if ! which conda ; then
    # install miniconda
    # TODO use single starting miniconda
    if [ "$PYTHON_MAJOR_VERSION" == "3" ]; then
        MINICONDA_FILE="Miniconda3-latest-Linux-x86_64.sh"
    else
        MINICONDA_FILE="Miniconda-latest-Linux-x86_64.sh"
    fi
    wget http://repo.continuum.io/miniconda/$MINICONDA_FILE -O miniconda.sh
    chmod +x miniconda.sh
    ./miniconda.sh -b -p $HOME/miniconda || halt "Error installing miniconda"
    rm ./miniconda.sh
    export PATH=$HOME/miniconda/bin:$PATH
    hash -r
    conda update --yes conda
fi

HERE="$( cd "$( dirname "${BASH_SOURCE[0]}" )" && pwd )"
REP_ENV_FILE="$HERE/environment-rep.yaml"
JUPYTERHUB_ENV_FILE="$HERE/environment-jupyterhub.yaml"

echo "Creating conda venv jupyterhub_py3"
conda env create -q --name jupyterhub_py3 --file $JUPYTERHUB_ENV_FILE > /dev/null
source activate jupyterhub_py3 || halt "Error installing jupyterhub_py3 environment"

echo "Removing conda packages and caches"
conda uninstall --force --yes -q gcc qt
conda clean --yes -s -p -l -i -t

<<<<<<< HEAD
=======

>>>>>>> 2f9ff3a8

echo "Creating conda venv $REP_ENV_NAME"
conda env create -q --name $REP_ENV_NAME python=$PYTHON_MAJOR_VERSION --file $REP_ENV_FILE > /dev/null
source activate $REP_ENV_NAME || halt "Error installing $REP_ENV_NAME environment"

echo "Removing conda packages and caches"
conda uninstall --force --yes -q gcc qt
conda clean --yes -s -p -l -i -t

<<<<<<< HEAD
=======

>>>>>>> 2f9ff3a8

# test installed packages
source "${ENV_BIN_DIR}/thisroot.sh" || halt "Error installing ROOT"
python -c 'import ROOT, root_numpy' || halt "Error installing root_numpy"
python -c 'import xgboost' || halt "Error installing XGBoost"

# IPython setup
jupyter notebook -y --generate-config

cat >$HOME/.jupyter/jupyter_notebook_config.py <<EOL_CONFIG
# Listening to all IPs
c.NotebookApp.ip = '*'
c.NotebookApp.open_browser = False
c.NotebookApp.port = ${PORT_JUPYTER}
EOL_CONFIG


# printing message about environment
cat << EOL_MESSAGE
    # add to your environment:
    export PATH=\$HOME/miniconda/bin:\$PATH
    source activate \$REP_ENV_NAME
    source \$ENV_BIN_DIR/thisroot.sh
EOL_MESSAGE<|MERGE_RESOLUTION|>--- conflicted
+++ resolved
@@ -3,7 +3,6 @@
 # Usage: $0 [PYTHON_MAJOR_VERSION=2]
 # e.g. for python 3: $0 3
 
-set +x
 
 PORT_JUPYTER='8888'
 
@@ -44,10 +43,7 @@
     sudo apt-get autoremove
 fi
 
-<<<<<<< HEAD
-=======
 
->>>>>>> 2f9ff3a8
 # matplotlib and ROOT both using DISPLAY environment variable
 # changing matplotlib configuration file to avoid conflict
 mkdir -p $HOME/.config/matplotlib && echo 'backend: agg' > $HOME/.config/matplotlib/matplotlibrc
@@ -85,10 +81,6 @@
 conda uninstall --force --yes -q gcc qt
 conda clean --yes -s -p -l -i -t
 
-<<<<<<< HEAD
-=======
-
->>>>>>> 2f9ff3a8
 
 echo "Creating conda venv $REP_ENV_NAME"
 conda env create -q --name $REP_ENV_NAME python=$PYTHON_MAJOR_VERSION --file $REP_ENV_FILE > /dev/null
@@ -98,10 +90,6 @@
 conda uninstall --force --yes -q gcc qt
 conda clean --yes -s -p -l -i -t
 
-<<<<<<< HEAD
-=======
-
->>>>>>> 2f9ff3a8
 
 # test installed packages
 source "${ENV_BIN_DIR}/thisroot.sh" || halt "Error installing ROOT"
