# Reproducible Experiment Platform (REP)

<<<<<<< HEAD
[![Join the chat at https://gitter.im/yandex/rep](https://badges.gitter.im/Join%20Chat.svg)](https://gitter.im/yandex/rep?utm_source=badge&utm_medium=badge&utm_campaign=pr-badge&utm_content=badge)

REP is environment for conducting data-driven research in a consistent and reproducible way.
=======
__REP__ is ipython-based environment for conducting data-driven research in a consistent and reproducible way.
>>>>>>> 1b4c5c50

Main features:

  * unified python wrapper for different ML libraries (wrappers follow extended __scikit-learn__ interface)
    * TMVA
    * Sklearn
    * XGBoost
    * uBoost
    * Theanets
    * Pybrain
    * Neurolab
  * parallel training of classifiers on cluster 
  * classification/regression reports with plots
  * interactive plots supported
  * smart grid-search algorithms with parallelized execution
  * versioning of research using git
  * pluggable quality metrics for classification
  * meta-algorithm design (aka 'rep-lego')


<<<<<<< HEAD

### Installation with Docker

We provide the [docker image](https://registry.hub.docker.com/u/anaderi/rep/) with `REP` and all it's dependencies 
* [install with Docker on Mac](https://github.com/yandex/rep/wiki/Instal-REP-with-Docker-(Mac-OS-X))
* [install with Docker on Linux](https://github.com/yandex/rep/wiki/Install-REP-with-Docker-(Linux))
* [install with docker-compose on Linux](https://github.com/yandex/rep/wiki/Install-REP-with-docker-compose-(Linux))


### Installation with bare hands
However, if you want to install `REP` and all of its dependencies on your machine yourself, follow this manual:  <br/>
https://github.com/yandex/rep/wiki/Installing-manually <br/>
and https://github.com/yandex/rep/wiki/Running-manually
=======
### Howto examples
To get started, look at the notebooks in [/howto/](https://github.com/yandex/rep/tree/master/howto)

Notebooks can be viewed (not executed) online at [nbviewer](http://nbviewer.ipython.org/github/yandex/rep/tree/master/howto/)  <br />
There are basic introductory notebooks (about python, IPython) and more advanced ones (about the **REP** itself)
>>>>>>> 1b4c5c50

### Installation with Docker

We provide the [docker image](https://registry.hub.docker.com/u/anaderi/rep/) with `REP` and all it's dependencies 
* [install with Docker on Mac](https://github.com/yandex/rep/wiki/Instal-REP-with-Docker-(Mac-OS-X))
* [install with Docker on Linux](https://github.com/yandex/rep/wiki/Install-REP-with-Docker-(Linux))
* [install with docker-compose on Linux](https://github.com/yandex/rep/wiki/Install-REP-with-docker-compose-(Linux))


### Installation with bare hands
However, if you want to install `REP` and all of its dependencies on your machine yourself, follow this manual: 
[installing manually](https://github.com/yandex/rep/wiki/Installing-manually) and 
[running manually](https://github.com/yandex/rep/wiki/Running-manually).
 
### Links
* [documentation](http://yandex.github.io/rep/)
* [howto](http://nbviewer.ipython.org/github/yandex/rep/tree/master/howto/)
* [bugtracker](https://github.com/yandex/rep/issues)
* [gitter chat, troubleshooting](https://gitter.im/yandex/rep)
* [API, contributing new estimator](https://github.com/yandex/rep/wiki/Contributing-new-estimator)
* [API, contributing new metric](https://github.com/yandex/rep/wiki/Contributing-new-metrics)

### License
Apache 2.0, library is open-source.

<|MERGE_RESOLUTION|>--- conflicted
+++ resolved
@@ -1,12 +1,8 @@
 # Reproducible Experiment Platform (REP)
 
-<<<<<<< HEAD
 [![Join the chat at https://gitter.im/yandex/rep](https://badges.gitter.im/Join%20Chat.svg)](https://gitter.im/yandex/rep?utm_source=badge&utm_medium=badge&utm_campaign=pr-badge&utm_content=badge)
 
-REP is environment for conducting data-driven research in a consistent and reproducible way.
-=======
 __REP__ is ipython-based environment for conducting data-driven research in a consistent and reproducible way.
->>>>>>> 1b4c5c50
 
 Main features:
 
@@ -27,27 +23,11 @@
   * meta-algorithm design (aka 'rep-lego')
 
 
-<<<<<<< HEAD
-
-### Installation with Docker
-
-We provide the [docker image](https://registry.hub.docker.com/u/anaderi/rep/) with `REP` and all it's dependencies 
-* [install with Docker on Mac](https://github.com/yandex/rep/wiki/Instal-REP-with-Docker-(Mac-OS-X))
-* [install with Docker on Linux](https://github.com/yandex/rep/wiki/Install-REP-with-Docker-(Linux))
-* [install with docker-compose on Linux](https://github.com/yandex/rep/wiki/Install-REP-with-docker-compose-(Linux))
-
-
-### Installation with bare hands
-However, if you want to install `REP` and all of its dependencies on your machine yourself, follow this manual:  <br/>
-https://github.com/yandex/rep/wiki/Installing-manually <br/>
-and https://github.com/yandex/rep/wiki/Running-manually
-=======
 ### Howto examples
 To get started, look at the notebooks in [/howto/](https://github.com/yandex/rep/tree/master/howto)
 
 Notebooks can be viewed (not executed) online at [nbviewer](http://nbviewer.ipython.org/github/yandex/rep/tree/master/howto/)  <br />
 There are basic introductory notebooks (about python, IPython) and more advanced ones (about the **REP** itself)
->>>>>>> 1b4c5c50
 
 ### Installation with Docker
 
